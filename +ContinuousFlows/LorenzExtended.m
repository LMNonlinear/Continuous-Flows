classdef LorenzExtended < ContinuousFlows.AbstractODEFlow
%LORENZEXTENDED Lorenz system, as extended by Lyubimov, Zaks (Phys D, 1983)
%
% x' = S (y - x) + S D y(z - R)
% y' = Rx - y - xz
% z' = xy - bz + ax
%

  properties
    % parameters for the flow
    S      % Prandtl number (Lorenz)
    R      % Rayleigh  (Lorenz)
    B      % geometric parameter (Lorenz)
    D      % vibrational parameter
    A      % symmetry-breaking parameter
  end

  methods

    function obj = LorenzExtended( dt, params )
    %LORENZEXTENDED Construct the extended Lorenz system object.
    % LorenzExtended( dt, params )
    % Params can be:
    %
    % -- 1 x 5 vector of coefficients [S,R,B,D,A]
<<<<<<< HEAD
    % -- 'lorenz' - butterfly attractor [10, 28, 8/3, 0, 0]
    % -- 'pikovskyA'- singular-continuous spectrum (Pikovsky, 1994) --
    % symmetric
    % -- 'pikovskyB'- singular-continuous spectrum (Pikovsky, 1994) --
    % asymmetric
=======
    % -- 'lorenz' - butterfly attractor [10, 28, 8/3, 0, 0] [mixing,
    % Luzzato 2005]
    % -- 'pikovskyA'- singular-continuous spectrum (Pikovsky, 1994)
    % -- 'pikovskyB'- singular-continuous spectrum (Pikovsky, 1994)
>>>>>>> 937faf8a
    %
    % where:
    % S      % Prandtl number (Lorenz)
    % R      % Rayleigh  (Lorenz)
    % B      % geometric parameter (Lorenz)
    % D      % vibrational parameter
    % A      % symmetry-breaking parameter
    %
    % dt = 0.01 is a good choice.

      obj.dt = dt;
      obj.Domain = [-15,15; -15, 15; -5,30 ];

      if ischar( params )
        switch params
          case 'lorenz'
            params = [10, 28, 8/3, 0, 0];
          case 'pikovskyA'
            params = [10, 15.8237366, 8/3, 0.0526349, 0];
          case 'pikovskyB'
            params = [10, 14.1487968, 8/3, 0.05433476, -0.56112733];
          otherwise
            error('Unknown parameter set');
        end
      end

      params = num2cell(params);
      [obj.S, obj.R, obj.B, obj.D, obj.A] = deal(params{:});

      %% Set up integration parameters
      obj.integrator = @ode45;
      obj.intprops = odeset;
      obj.intprops = odeset(obj.intprops, 'Vectorized', 'on');
      obj.intprops = odeset(obj.intprops, 'MaxStep', 5*obj.dt);
      obj.intprops = odeset(obj.intprops, 'Jacobian', @(t,x)obj.jacobian(t,x) );
      % obj.intprops = odeset(obj.intprops, 'Stats','on' );

    end

    function [ f ] = vf( obj, t, x )
    % Compute vector field along
    % a single trajectory given by (t, x)
    %
    % t   - row-vector of times OR a scalar
    % x   - trajectory
    %     - rows correspond to time steps
    %     - columns correspond to states
    %
    % Returns:
    % f   - evaluation of the vector field
    %     - each f(:,i) is a dim x 1 vector field evaluation
    %     - of the vector field at [ t(i), x(i,:) ] point

    % periodicity on the [0,1]^3 cube
    %      x = 2*pi*x;


    z = x(3,:);
    y = x(2,:);
    x = x(1,:);

    f(1,:) = obj.S*(y-x) + obj.S*obj.D*y.*(z-obj.R);
    f(2,:) = obj.R*x - y - x.*z;
    f(3,:) = x.*y-obj.B*z+obj.A*x;

    end

    function [ J ] = jacobian( obj, t, x )
    %JACOBIAN Compute Jacobian of the vector field along
    % a single trajectory given by (t, x)
    %
    % [ J ] = obj.jacobian( t, x )
    %
    % t   - row-vector of times OR a scalar
    % x   - trajectory
    %     - columns correspond to time steps
    %     - rows correspond to states
    % Returns:
    % J   - Jacobians
    %     - each J(:,:,i) is a dim x dim Jacobian matrix
    %     - of the vector field at [ t(i), x(i,:) ] point

      assert( numel(size(x)) == 2 );
      L = size(x,2);
      assert( numel(t) == 1 || numel(t) == L, ...
               ['Time is either a scalar or'...
                'has to match number of steps'] );

      J = nan(3,3,L);

      z = x(3,:);
      y = x(2,:);
      x = x(1,:);

      J(1,1,:) = -obj.S;
      J(1,2,:) = obj.S*( 1 + obj.D*(z-obj.R) );
      J(1,3,:) = obj.S*obj.D*y;

      J(2,1,:) = obj.R - z;
      J(2,2,:) = -1;
      J(2,3,:) = -x;

      J(3,1,:) = y + obj.A;
      J(3,2,:) = x;
      J(3,3,:) = -obj.B;

    end

  end

end<|MERGE_RESOLUTION|>--- conflicted
+++ resolved
@@ -23,18 +23,11 @@
     % Params can be:
     %
     % -- 1 x 5 vector of coefficients [S,R,B,D,A]
-<<<<<<< HEAD
-    % -- 'lorenz' - butterfly attractor [10, 28, 8/3, 0, 0]
-    % -- 'pikovskyA'- singular-continuous spectrum (Pikovsky, 1994) --
-    % symmetric
-    % -- 'pikovskyB'- singular-continuous spectrum (Pikovsky, 1994) --
-    % asymmetric
-=======
     % -- 'lorenz' - butterfly attractor [10, 28, 8/3, 0, 0] [mixing,
     % Luzzato 2005]
     % -- 'pikovskyA'- singular-continuous spectrum (Pikovsky, 1994)
     % -- 'pikovskyB'- singular-continuous spectrum (Pikovsky, 1994)
->>>>>>> 937faf8a
+
     %
     % where:
     % S      % Prandtl number (Lorenz)
